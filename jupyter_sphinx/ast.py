--- conflicted
+++ resolved
@@ -229,12 +229,8 @@
         )
 
 
-<<<<<<< HEAD
-def cell_output_to_nodes(outputs, data_priority, write_stderr, dir,
+def cell_output_to_nodes(outputs, data_priority, write_stderr, out_dir,
                          thebe_config, inline=False):
-=======
-def cell_output_to_nodes(outputs, data_priority, write_stderr, out_dir, thebe_config):
->>>>>>> 6eb309d1
     """Convert a jupyter cell with outputs and filenames to doctree nodes.
 
     Parameters

"""Simple sphinx extension that executes code in jupyter and inserts output."""

import os
from itertools import groupby, count
from operator import itemgetter
import json

import sphinx
from sphinx.util import logging
from sphinx.util.fileutil import copy_asset
from sphinx.transforms import SphinxTransform
from sphinx.errors import ExtensionError
from sphinx.addnodes import download_reference

import docutils
from IPython.lib.lexers import IPythonTracebackLexer, IPython3Lexer
from docutils.parsers.rst import Directive, directives
from docutils.nodes import math_block

import nbconvert
from nbconvert.preprocessors.execute import executenb
from nbconvert.preprocessors import ExtractOutputPreprocessor
from nbconvert.writers import FilesWriter

from jupyter_client.kernelspec import get_kernel_spec, NoSuchKernel

import nbformat

from ipywidgets import Widget
import ipywidgets.embed

from ._version import __version__


logger = logging.getLogger(__name__)

WIDGET_VIEW_MIMETYPE = 'application/vnd.jupyter.widget-view+json'
WIDGET_STATE_MIMETYPE = 'application/vnd.jupyter.widget-state+json'
REQUIRE_URL_DEFAULT = 'https://cdnjs.cloudflare.com/ajax/libs/require.js/2.3.4/require.min.js'
THEBELAB_URL_DEFAULT = 'https://unpkg.com/thebelab@^0.4.0'


def builder_inited(app):
    """
    2 cases
    case 1: ipywidgets 7, with require
    case 2: ipywidgets 7, no require
    """
    require_url = app.config.jupyter_sphinx_require_url
    if require_url:
        app.add_js_file(require_url)
        embed_url = app.config.jupyter_sphinx_embed_url or ipywidgets.embed.DEFAULT_EMBED_REQUIREJS_URL
    else:
        embed_url = app.config.jupyter_sphinx_embed_url or ipywidgets.embed.DEFAULT_EMBED_SCRIPT_URL
    if embed_url:
        app.add_js_file(embed_url)

    # add jupyter-sphinx css
    app.add_css_file('jupyter-sphinx.css')
    # Check if a thebelab config was specified
    if app.config.jupyter_sphinx_thebelab_config:
        app.add_js_file('thebelab-helper.js')
        app.add_css_file('thebelab.css')


### Directives and their associated doctree nodes

class JupyterKernel(Directive):
    """Specify a new Jupyter Kernel.

    Arguments
    ---------
    kernel_name : str (optional)
        The name of the kernel in which to execute future Jupyter cells, as
        reported by executing 'jupyter kernelspec list' on the command line.

    Options
    -------
    id : str
        An identifier for *this kernel instance*. Used to name any output
        files generated when executing the Jupyter cells (e.g. images
        produced by cells, or a script containing the cell inputs).

    Content
    -------
    None
    """

    optional_arguments = 1
    final_argument_whitespace = False
    has_content = False

    option_spec = {
        'id': directives.unchanged,
    }

    def run(self):
        return [JupyterKernelNode(
            '',
            kernel_name=self.arguments[0].strip() if self.arguments else '',
            kernel_id=self.options.get('id', '').strip(),
        )]


class JupyterKernelNode(docutils.nodes.Element):
    """Inserted into doctree whenever a JupyterKernel directive is encountered.

    Used as a marker to signal that the following JupyterCellNodes (until the
    next, if any, JupyterKernelNode) should be executed in a separate kernel.
    """


def csv_option(s):
    return [p.strip() for p in s.split(',')] if s else []


class JupyterCell(Directive):
    """Define a code cell to be later executed in a Jupyter kernel.

    The content of the directive is the code to execute. Code is not
    executed when the directive is parsed, but later during a doctree
    transformation.

    Arguments
    ---------
    filename : str (optional)
        If provided, a path to a file containing code.

    Options
    -------
    hide-code : bool
        If provided, the code will not be displayed in the output.
    hide-output : bool
        If provided, the cell output will not be displayed in the output.
    code-below : bool
        If provided, the code will be shown below the cell output.
    linenos : bool
<<<<<<< HEAD
        If provided, the code will be shown with line numbering.
=======
        If provided, the code will be shown with line numbers.
>>>>>>> 9398627e
    raises : comma separated list of exception types
        If provided, a comma-separated list of exception type names that
        the cell may raise. If one of the listed execption types is raised
        then the traceback is printed in place of the cell output. If an
        exception of another type is raised then we raise a RuntimeError
        when executing.

    Content
    -------
    code : str
        A code cell.
    """

    required_arguments = 0
    optional_arguments = 1
    final_argument_whitespace = True
    has_content = True

    option_spec = {
        'hide-code': directives.flag,
        'hide-output': directives.flag,
        'code-below': directives.flag,
        'linenos': directives.flag,
        'raises': csv_option,
        'stderr': directives.flag,
    }

    def run(self):
        if self.arguments:
            # As per 'sphinx.directives.code.LiteralInclude'
            env = self.state.document.settings.env
            rel_filename, filename = env.relfn2path(self.arguments[0])
            env.note_dependency(rel_filename)
            if self.content:
                logger.warning(
                    'Ignoring inline code in Jupyter cell included from "{}"'
                    .format(rel_filename)
                )
            try:
                with open(filename) as f:
                    content = [line.rstrip() for line in f.readlines()]
            except (IOError, OSError):
                raise IOError(
                    'File {} not found or reading it failed'.format(filename)
                )
        else:
            self.assert_has_content()
            content = self.content

        return [JupyterCellNode(
            '',
            docutils.nodes.literal_block(
                text='\n'.join(content),
            ),
            hide_code=('hide-code' in self.options),
            hide_output=('hide-output' in self.options),
            code_below=('code-below' in self.options),
            linenos=('linenos' in self.options),
            raises=self.options.get('raises'),
            stderr=('stderr' in self.options),
        )]


class ThebeButton(Directive):
    """Specify a button to activate thebelab on the page

    Arguments
    ---------
    text : str (optional)
        If provided, the button text to display

    Content
    -------
    None
    """

    optional_arguments = 1
    final_argument_whitespace = True
    has_content = False

    def run(self):
        kwargs = {'text': self.arguments[0]} if self.arguments else {}
        return [ThebeButtonNode(**kwargs)]


class JupyterCellNode(docutils.nodes.container):
    """Inserted into doctree whever a JupyterCell directive is encountered.

    Contains code that will be executed in a Jupyter kernel at a later
    doctree-transformation step.
    """


class JupyterWidgetViewNode(docutils.nodes.Element):
    """Inserted into doctree whenever a Jupyter cell produces a widget as output.

    Contains a unique ID for this widget; enough information for the widget
    embedding javascript to render it, given the widget state. For non-HTML
    outputs this doctree node is rendered generically.
    """

    def __init__(self, rawsource='', *children, **attributes):
        super().__init__('', view_spec=attributes['view_spec'])

    def html(self):
        return ipywidgets.embed.widget_view_template.format(
            view_spec=json.dumps(self['view_spec']))


class JupyterWidgetStateNode(docutils.nodes.Element):
    """Appended to doctree if any Jupyter cell produced a widget as output.

    Contains the state needed to render a collection of Jupyter widgets.

    Per doctree there is 1 JupyterWidgetStateNode per kernel that produced
    Jupyter widgets when running. This is fine as (presently) the
    'html-manager' Javascript library, which embeds widgets, loads the state
    from all script tags on the page of the correct mimetype.
    """

    def __init__(self, rawsource='', *children, **attributes):
        super().__init__('', state=attributes['state'])

    def html(self):
        # TODO: render into a separate file if 'html-manager' starts fully
        #       parsing script tags, and not just grabbing their innerHTML
        # https://github.com/jupyter-widgets/ipywidgets/blob/master/packages/html-manager/src/libembed.ts#L36
        return ipywidgets.embed.snippet_template.format(
            load='', widget_views='', json_data=json.dumps(self['state']))


class ThebeSourceNode(docutils.nodes.container):
    """Container that holds the cell source when thebelab is enabled"""

    def __init__(self, rawsource='', *children, **attributes):
        super().__init__('', **attributes)

    def visit_html(self):
        code_class = 'thebelab-code'
        if self['hide_code']:
            code_class += ' thebelab-hidden'
        if self['code_below']:
            code_class += ' thebelab-below'
        language = self['language']
        return '<div class="{}" data-executable="true" data-language="{}">'\
               .format(code_class, language)

    def depart_html(self):
        return '</div>'


class ThebeOutputNode(docutils.nodes.container):
    """Container that holds all the output nodes when thebelab is enabled"""

    def visit_html(self):
        return '<div class="thebelab-output" data-output="true">'

    def depart_html(self):
        return '</div>'


class ThebeButtonNode(docutils.nodes.Element):
    """Appended to the doctree by the ThebeButton directive

    Renders as a button to enable thebelab on the page.

    If no ThebeButton directive is found in the document but thebelab
    is enabled, the node is added at the bottom of the document.
    """
    def __init__(self, rawsource='', *children, text='Make live', **attributes):
        super().__init__('', text=text)

    def html(self):
        text = self['text']
        return ('<button title="{text}" class="thebelab-button" id="thebelab-activate-button" '
                'onclick="initThebelab()">{text}</button>'.format(text=text))

### Doctree transformations

class ExecuteJupyterCells(SphinxTransform):
    """Execute code cells in Jupyter kernels.

   Traverses the doctree to find JupyterKernel and JupyterCell nodes,
   then executes the code in the JupyterCell nodes in sequence, starting
   a new kernel every time a JupyterKernel node is encountered. The output
   from each code cell is inserted into the doctree.
   """
    default_priority = 180  # An early transform, idk

    def apply(self):
        doctree = self.document
        doc_relpath = os.path.dirname(self.env.docname)  # relative to src dir
        docname = os.path.basename(self.env.docname)
        default_kernel = self.config.jupyter_execute_default_kernel
        default_names = default_notebook_names(docname)
        thebe_config = self.config.jupyter_sphinx_thebelab_config
        linenos_config = self.config.jupyter_sphinx_linenos
        continue_linenos = self.config.jupyter_sphinx_continue_linenos
        # Check if we have anything to execute.
        if not doctree.traverse(JupyterCellNode):
            return

        if thebe_config:
            # Add the button at the bottom if it is not present
            if not doctree.traverse(ThebeButtonNode):
                doctree.append(ThebeButtonNode())

            add_thebelab_library(doctree, self.env)

        logger.info('executing {}'.format(docname))
        output_dir = os.path.join(output_directory(self.env), doc_relpath)

        # Start new notebook whenever a JupyterKernelNode is encountered
        jupyter_nodes = (JupyterCellNode, JupyterKernelNode)
        nodes_by_notebook = split_on(
            lambda n: isinstance(n, JupyterKernelNode),
            doctree.traverse(lambda n: isinstance(n, jupyter_nodes))
        )

        for first, *nodes in nodes_by_notebook:
            if isinstance(first, JupyterKernelNode):
                kernel_name = first['kernel_name'] or default_kernel
                file_name = first['kernel_id'] or next(default_names)
            else:
                nodes = (first, *nodes)
                kernel_name = default_kernel
                file_name = next(default_names)

            notebook = execute_cells(
                kernel_name,
                [nbformat.v4.new_code_cell(node.astext()) for node in nodes],
                self.config.jupyter_execute_kwargs,
            )

            # Raise error if cells raised exceptions and were not marked as doing so
            for node, cell in zip(nodes, notebook.cells):
                errors = [output for output in cell.outputs if output['output_type'] == 'error']
                allowed_errors = node.attributes.get('raises') or []
                raises_provided = node.attributes['raises'] is not None
                if raises_provided and not allowed_errors: # empty 'raises': supress all errors
                    pass
                elif errors and not any(e['ename'] in allowed_errors for e in errors):
                    raise ExtensionError('Cell raised uncaught exception:\n{}'
                                         .format('\n'.join(errors[0]['traceback'])))

            # Raise error if cells print to stderr
            for node, cell in zip(nodes, notebook.cells):
                stderr = [output for output in cell.outputs
                          if output['output_type'] == 'stream'
                             and output['name'] == 'stderr']
                if stderr and not node.attributes['stderr']:
                    logger.warning('Cell printed to stderr:\n{}'
                                   .format(stderr[0]['text']))

            try:
                lexer = notebook.metadata.language_info.pygments_lexer
            except AttributeError:
                lexer = notebook.metadata.kernelspec.language

            # Highlight the code cells now that we know what language they are
            for node in nodes:
                source = node.children[0]
                source.attributes['language'] = lexer

            # Add line numbers to code cells if jupyter_sphinx_linenos or
            # jupyter_sphinx_continue_linenos are set in the configuration,
            # or the linenos directive is set.
            # Update current line numbers from cell if jupyter_sphinx_continue_linenos
            # is set.
            linenostart = 1
            for node in nodes:
                source = node.children[0]
                if linenos_config or continue_linenos or node["linenos"]:
                    source["linenos"] = True
                if continue_linenos:
                    source["highlight_args"] = {'linenostart': linenostart}
                    linenostart += source.rawsource.count("\n") + 1


            # Add code cell CSS class
            for node in nodes:
                source = node.children[0]
                source.attributes["classes"] = ["code_cell"]

            # Write certain cell outputs (e.g. images) to separate files, and
            # modify the metadata of the associated cells in 'notebook' to
            # include the path to the output file.
            write_notebook_output(notebook, output_dir, file_name)

            try:
                cm_language = notebook.metadata.language_info.codemirror_mode.name
            except AttributeError:
                cm_language = notebook.metadata.kernelspec.language

            # Add doctree nodes for cell outputs.
            for node, cell in zip(nodes, notebook.cells):
                output_nodes = cell_output_to_nodes(
                    cell,
                    self.config.jupyter_execute_data_priority,
                    bool(node.attributes["stderr"]),
                    sphinx_abs_dir(self.env),
                    thebe_config
                )
                attach_outputs(output_nodes, node, thebe_config, cm_language)

            if contains_widgets(notebook):
                doctree.append(JupyterWidgetStateNode(state=get_widgets(notebook)))


### Roles

def jupyter_download_role(name, rawtext, text, lineno, inliner):
    _, filetype = name.split(':')
    assert filetype in ('notebook', 'script')
    ext = '.ipynb' if filetype == 'notebook' else '.py'
    output_dir = sphinx_abs_dir(inliner.document.settings.env)
    download_file = text + ext
    node = download_reference(
        download_file, download_file,
        reftarget=os.path.join(output_dir, download_file)
    )
    return [node], []


### Utilities

def blank_nb(kernel_name):
    try:
        spec = get_kernel_spec(kernel_name)
    except NoSuchKernel as e:
        raise ExtensionError('Unable to find kernel', orig_exc=e)
    return nbformat.v4.new_notebook(metadata={
        'kernelspec': {
            'display_name': spec.display_name,
            'language': spec.language,
            'name': kernel_name,
        }
    })


def split_on(pred, it):
    """Split an iterator wherever a predicate is True."""

    counter = 0

    def count(x):
        nonlocal counter
        if pred(x):
            counter += 1
        return counter

    # Return iterable of lists to ensure that we don't lose our
    # place in the iterator
    return (list(x) for _, x in groupby(it, count))


def cell_output_to_nodes(cell, data_priority, write_stderr, dir, thebe_config):
    """Convert a jupyter cell with outputs and filenames to doctree nodes.

    Parameters
    ----------
    cell : jupyter cell
    data_priority : list of mime types
        Which media types to prioritize.
    write_stderr : bool
        If True include stderr in cell output
    dir : string
        Sphinx "absolute path" to the output folder, so it is a relative path
        to the source folder prefixed with ``/``.
    thebe_config: dict
        Thebelab configuration object or None
    """
    to_add = []
    for index, output in enumerate(cell.get('outputs', [])):
        output_type = output['output_type']
        if (
            output_type == 'stream'
        ):
            if output["name"] == "stderr":
                if not write_stderr:
                    continue
                else:
                    # Output a container with an unhighlighted literal block for
                    # `stderr` messages.
                    #
                    # Adds a "stderr" class that can be customized by the user for both
                    # the container and the literal_block.
                    #
                    # Not setting "rawsource" disables Pygment hightlighting, which
                    # would otherwise add a <div class="highlight">.

                    container = docutils.nodes.container(classes=["stderr"])
                    container.append(docutils.nodes.literal_block(
                            text=output['text'],
                            rawsource='',  # disables Pygment highlighting
                            language='none',
                            classes=["stderr"]
                    ))
                    to_add.append(container)
            else:
                to_add.append(docutils.nodes.literal_block(
                    text=output['text'],
                    rawsource=output['text'],
                    language='none',
                    classes=["output", "stream"]
                ))
        elif (
            output_type == 'error'
        ):
            traceback = '\n'.join(output['traceback'])
            text = nbconvert.filters.strip_ansi(traceback)
            to_add.append(docutils.nodes.literal_block(
                text=text,
                rawsource=text,
                language='ipythontb',
                classes =["output", "traceback"]
            ))
        elif (
            output_type in ('display_data', 'execute_result')
        ):
            try:
                # First mime_type by priority that occurs in output.
                mime_type = next(
                    x for x in data_priority if x in output['data']
                )
            except StopIteration:
                continue
            data = output['data'][mime_type]
            if mime_type.startswith('image'):
                # Sphinx treats absolute paths as being rooted at the source
                # directory, so make a relative path, which Sphinx treats
                # as being relative to the current working directory.
                filename = os.path.basename(
                    output.metadata['filenames'][mime_type]
                )
                uri = os.path.join(dir, filename)
                to_add.append(docutils.nodes.image(uri=uri))
            elif mime_type == 'text/html':
                to_add.append(docutils.nodes.raw(
                    text=data,
                    format='html',
                    classes=["output", "text_html"]

                ))
            elif mime_type == 'text/latex':
                to_add.append(math_block(
                    text=data,
                    nowrap=False,
                    number=None,
                    classes=["output", "text_latex"]
                 ))
            elif mime_type == 'text/plain':
                to_add.append(docutils.nodes.literal_block(
                    text=data,
                    rawsource=data,
                    language='none',
                    classes=["output", "text_plain"]
                ))
            elif mime_type == 'application/javascript':
                to_add.append(docutils.nodes.raw(
                    text='<script type="{mime_type}">{data}</script>'
                         .format(mime_type=mime_type, data=data),
                    format='html',
                ))
            elif mime_type == WIDGET_VIEW_MIMETYPE:
                to_add.append(JupyterWidgetViewNode(view_spec=data))

    return to_add


def attach_outputs(output_nodes, node, thebe_config, cm_language):
    if not node.attributes["hide_code"]:  # only add css if code is displayed
        node.attributes["classes"] = ["jupyter_container"]
    if thebe_config:
        source = node.children[0]
        thebe_source = ThebeSourceNode(hide_code=node.attributes['hide_code'],
                                       code_below=node.attributes['code_below'],
                                       language=cm_language)
        thebe_source.children = [source]

        node.children = [thebe_source]

        if not node.attributes['hide_output']:
            thebe_output = ThebeOutputNode()
            thebe_output.children = output_nodes
            if node.attributes['code_below']:
                node.children = [thebe_output] + node.children
            else:
                node.children = node.children + [thebe_output]
    else:
        if node.attributes['hide_code']:
            node.children = []
        if not node.attributes['hide_output']:
            if node.attributes['code_below']:
                node.children = output_nodes + node.children
            else:
                node.children = node.children + output_nodes


def default_notebook_names(basename):
    """Return an interator yielding notebook names based off 'basename'"""
    yield basename
    for i in count(1):
        yield '_'.join((basename, str(i)))


def execute_cells(kernel_name, cells, execute_kwargs):
    """Execute Jupyter cells in the specified kernel and return the notebook."""
    notebook = blank_nb(kernel_name)
    notebook.cells = cells
    # Modifies 'notebook' in-place
    try:
        executenb(notebook, **execute_kwargs)
    except Exception as e:
        raise ExtensionError('Notebook execution failed', orig_exc=e)

    return notebook


def get_widgets(notebook):
    try:
        return notebook.metadata.widgets[WIDGET_STATE_MIMETYPE]
    except AttributeError:
        # Don't catch KeyError, as it's a bug if 'widgets' does
        # not contain 'WIDGET_STATE_MIMETYPE'
        return None


def contains_widgets(notebook):
    widgets = get_widgets(notebook)
    return widgets and widgets['state']


def language_info(executor):
    # Can only run this function inside 'setup_preprocessor'
    assert hasattr(executor, 'kc')
    info_msg = executor._wait_for_reply(executor.kc.kernel_info())
    return info_msg['content']['language_info']


def write_notebook_output(notebook, output_dir, notebook_name):
    """Extract output from notebook cells and write to files in output_dir.

    This also modifies 'notebook' in-place, adding metadata to each cell that
    maps output mime-types to the filenames the output was saved under.
    """
    resources = dict(
        unique_key=os.path.join(output_dir, notebook_name),
        outputs={}
    )

    # Modifies 'resources' in-place
    ExtractOutputPreprocessor().preprocess(notebook, resources)
    # Write the cell outputs to files where we can (images and PDFs),
    # as well as the notebook file.
    FilesWriter(build_directory=output_dir).write(
        nbformat.writes(notebook), resources,
        os.path.join(output_dir, notebook_name + '.ipynb')
    )
    # Write a script too.
    ext = notebook.metadata.language_info.file_extension
    contents = '\n\n'.join(cell.source for cell in notebook.cells)
    with open(os.path.join(output_dir, notebook_name + ext), 'w') as f:
        f.write(contents)


def output_directory(env):
    # Put output images inside the sphinx build directory to avoid
    # polluting the current working directory. We don't use a
    # temporary directory, as sphinx may cache the doctree with
    # references to the images that we write

    # Note: we are using an implicit fact that sphinx output directories are
    # direct subfolders of the build directory.
    return os.path.abspath(os.path.join(
        env.app.outdir, os.path.pardir, 'jupyter_execute'
    ))


def sphinx_abs_dir(env):
    # We write the output files into
    # output_directory / jupyter_execute / path relative to source directory
    # Sphinx expects download links relative to source file or relative to
    # source dir and prepended with '/'. We use the latter option.
    return '/' + os.path.relpath(
        os.path.abspath(os.path.join(
            output_directory(env),
            os.path.dirname(env.docname),
        )),
        os.path.abspath(env.app.srcdir)
    )


def add_thebelab_library(doctree, env):
    """Adds the thebelab configuration and library to the doctree"""
    thebe_config = env.config.jupyter_sphinx_thebelab_config
    if isinstance(thebe_config, dict):
        pass
    elif isinstance(thebe_config, str):
        if os.path.isabs(thebe_config):
            filename = thebe_config
        else:
            filename = os.path.join(os.path.abspath(env.app.srcdir), thebe_config)

        if not os.path.exists(filename):
            logger.warning('The supplied thebelab configuration file does not exist')
            return

        with open(filename, 'r') as config_file:
            try:
                thebe_config = json.load(config_file)
            except ValueError:
                logger.warning('The supplied thebelab configuration file is not in JSON format.')
                return
    else:
        logger.warning('The supplied thebelab configuration should be either a filename or a dictionary.')
        return

    # Force config values to make thebelab work correctly
    thebe_config['predefinedOutput'] = True
    thebe_config['requestKernel'] = True

    # Specify the thebelab config inline, a separate file is not supported
    doctree.append(docutils.nodes.raw(
        text='\n<script type="text/x-thebe-config">\n{}\n</script>'
             .format(json.dumps(thebe_config)),
        format='html'
    ))

    # Add thebelab library after the config is specified
    doctree.append(docutils.nodes.raw(
        text='\n<script type="text/javascript" src="{}"></script>'
             .format(env.config.jupyter_sphinx_thebelab_url),
        format='html'
    ))


def build_finished(app, env):
    if app.builder.format != 'html':
        return

    # Copy stylesheet
    src = os.path.join(os.path.dirname(__file__), 'css')
    dst = os.path.join(app.outdir, '_static')
    copy_asset(src, dst)

    thebe_config = app.config.jupyter_sphinx_thebelab_config
    if not thebe_config:
        return

    # Copy all thebelab related assets
    src = os.path.join(os.path.dirname(__file__), 'thebelab')
    dst = os.path.join(app.outdir, '_static')
    copy_asset(src, dst)


def setup(app):
    # Configuration

    app.add_config_value(
        'jupyter_execute_kwargs',
        dict(timeout=-1, allow_errors=True, store_widget_state=True),
        'env'
    )
    app.add_config_value(
        'jupyter_execute_default_kernel',
        'python3',
        'env'
    )
    app.add_config_value(
        'jupyter_execute_data_priority',
        [
            WIDGET_VIEW_MIMETYPE,
            'application/javascript',
            'text/html',
            'image/svg+xml',
            'image/png',
            'image/jpeg',
            'text/latex',
            'text/plain'
        ],
        'env',
    )

    # ipywidgets config
    app.add_config_value('jupyter_sphinx_require_url', REQUIRE_URL_DEFAULT, 'html')
    app.add_config_value('jupyter_sphinx_embed_url', None, 'html')

    # thebelab config, can be either a filename or a dict
    app.add_config_value('jupyter_sphinx_thebelab_config', None, 'html')

    app.add_config_value('jupyter_sphinx_thebelab_url', THEBELAB_URL_DEFAULT, 'html')

    # linenos config
    app.add_config_value('jupyter_sphinx_linenos', False, 'env')
    app.add_config_value('jupyter_sphinx_continue_linenos', False, 'env')

    # Used for nodes that do not need to be rendered
    def skip(self, node):
        raise docutils.nodes.SkipNode

    # Renders the children of a container
    render_container = (
        lambda self, node: self.visit_container(node),
        lambda self, node: self.depart_container(node),
    )

    # Used to render the container and its children as HTML
    def visit_container_html(self, node):
        self.body.append(node.visit_html())
        self.visit_container(node)

    def depart_container_html(self, node):
        self.depart_container(node)
        self.body.append(node.depart_html())

    # Used to render an element node as HTML
    def visit_element_html(self, node):
        self.body.append(node.html())
        raise docutils.nodes.SkipNode

    # Used to render the ThebeSourceNode conditionally for non-HTML builders
    def visit_thebe_source(self, node):
        if node['hide_code']:
            raise docutils.nodes.SkipNode
        else:
            self.visit_container(node)

    render_thebe_source = (
        visit_thebe_source,
        lambda self, node: self.depart_container(node)
    )


    # JupyterKernelNode is just a doctree marker for the
    # ExecuteJupyterCells transform, so we don't actually render it.
    app.add_node(
        JupyterKernelNode,
        html=(skip, None),
        latex=(skip, None),
        textinfo=(skip, None),
        text=(skip, None),
        man=(skip, None),
    )

    # JupyterCellNode is a container that holds the input and
    # any output, so we render it as a container.
    app.add_node(
        JupyterCellNode,
        html=render_container,
        latex=render_container,
        textinfo=render_container,
        text=render_container,
        man=render_container,
    )

    # JupyterWidgetViewNode holds widget view JSON,
    # but is only rendered properly in HTML documents.
    app.add_node(
        JupyterWidgetViewNode,
        html=(visit_element_html, None),
        latex=(skip, None),
        textinfo=(skip, None),
        text=(skip, None),
        man=(skip, None),
    )
    # JupyterWidgetStateNode holds the widget state JSON,
    # but is only rendered in HTML documents.
    app.add_node(
        JupyterWidgetStateNode,
        html=(visit_element_html, None),
        latex=(skip, None),
        textinfo=(skip, None),
        text=(skip, None),
        man=(skip, None),
    )

    # ThebeSourceNode holds the source code and is rendered if
    # hide-code is not specified. For HTML it is always rendered,
    # but hidden using the stylesheet
    app.add_node(
        ThebeSourceNode,
        html=(visit_container_html, depart_container_html),
        latex=render_thebe_source,
        textinfo=render_thebe_source,
        text=render_thebe_source,
        man=render_thebe_source,
    )

    # ThebeOutputNode holds the output of the Jupyter cells
    # and is rendered if hide-output is not specified.
    app.add_node(
        ThebeOutputNode,
        html=(visit_container_html, depart_container_html),
        latex=render_container,
        textinfo=render_container,
        text=render_container,
        man=render_container,
    )

    # ThebeButtonNode is the button that activates thebelab
    # and is only rendered for the HTML builder
    app.add_node(
        ThebeButtonNode,
        html=(visit_element_html, None),
        latex=(skip, None),
        textinfo=(skip, None),
        text=(skip, None),
        man=(skip, None),
    )

    app.add_directive('jupyter-execute', JupyterCell)
    app.add_directive('jupyter-kernel', JupyterKernel)
    app.add_directive('thebe-button', ThebeButton)
    app.add_role('jupyter-download:notebook', jupyter_download_role)
    app.add_role('jupyter-download:script', jupyter_download_role)
    app.add_transform(ExecuteJupyterCells)

    # For syntax highlighting
    app.add_lexer('ipythontb', IPythonTracebackLexer())
    app.add_lexer('ipython', IPython3Lexer())

    app.connect('builder-inited', builder_inited)
    app.connect('build-finished', build_finished)

    return {
        'version': __version__,
        'parallel_read_safe': True,
    }<|MERGE_RESOLUTION|>--- conflicted
+++ resolved
@@ -135,11 +135,7 @@
     code-below : bool
         If provided, the code will be shown below the cell output.
     linenos : bool
-<<<<<<< HEAD
         If provided, the code will be shown with line numbering.
-=======
-        If provided, the code will be shown with line numbers.
->>>>>>> 9398627e
     raises : comma separated list of exception types
         If provided, a comma-separated list of exception type names that
         the cell may raise. If one of the listed execption types is raised
